/* eslint-disable react-refresh/only-export-components */
import { type ReactNode } from 'react';
import { Link } from '@tanstack/react-router';
import { Badge } from '@/components/ui/badge';
import { Button } from '@/components/ui/button';
import { cn } from '@/lib/utils';
import { ShoppingListLinkChip } from '@/components/shopping-lists/shopping-list-link-chip';
import { PickListLinkChip } from '@/components/kits/pick-list-link-chip';
import type { KitDetail, KitPickListSummary, KitShoppingListLink, KitStatus } from '@/types/kits';

export interface KitDetailHeaderSlots {
  breadcrumbs: ReactNode;
  title: ReactNode;
  titleMetadata?: ReactNode;
  description?: ReactNode;
  metadataRow?: ReactNode;
  actions?: ReactNode;
}

export interface KitDetailHeaderOptions {
  kit?: KitDetail;
  isLoading: boolean;
  overviewStatus: KitStatus;
  overviewSearch?: string;
  onEditMetadata?: () => void;
<<<<<<< HEAD
  onOrderStock?: () => void;
  canOrderStock?: boolean;
  onUnlinkShoppingList?: (link: KitShoppingListLink) => void;
  canUnlinkShoppingList?: boolean;
  unlinkingLinkId?: number | null;
=======
  onCreatePickList?: () => void;
>>>>>>> f3569e4e
}

const STATUS_LABEL: Record<KitStatus, string> = {
  active: 'Active',
  archived: 'Archived',
};

const STATUS_BADGE_CLASSNAME: Record<KitStatus, string> = {
  active: 'bg-emerald-100 text-emerald-800',
  archived: 'bg-slate-100 text-slate-700',
};

const SHOPPING_STATUS_ORDER: Record<string, number> = {
  concept: 0,
  ready: 1,
  done: 2,
};

const PICK_LIST_STATUS_ORDER: Record<string, number> = {
  open: 0,
  completed: 1,
};

/**
 * Build the header slots for the kit detail layout.
 */
export function createKitDetailHeaderSlots(options: KitDetailHeaderOptions): KitDetailHeaderSlots {
  const {
    kit,
    isLoading,
    overviewStatus,
    overviewSearch,
    onEditMetadata,
<<<<<<< HEAD
    onOrderStock,
    canOrderStock,
    onUnlinkShoppingList,
    canUnlinkShoppingList,
    unlinkingLinkId,
=======
    onCreatePickList,
>>>>>>> f3569e4e
  } = options;

  if (isLoading) {
    return {
      breadcrumbs: (
        <div className="flex items-center gap-2 text-sm text-muted-foreground">
          <Link to="/kits" search={{ status: overviewStatus, ...(overviewSearch ? { search: overviewSearch } : {}) }} className="hover:text-foreground">
            Kits
          </Link>
          <span>/</span>
          <span>Loading…</span>
        </div>
      ),
      title: <div className="h-8 w-64 animate-pulse rounded bg-muted" />,
      description: (
        <div className="space-y-2">
          <div className="h-4 w-80 animate-pulse rounded bg-muted" />
          <div className="h-4 w-64 animate-pulse rounded bg-muted" />
        </div>
      ),
      metadataRow: (
        <div className="flex flex-wrap items-center gap-2">
          <div className="h-6 w-28 animate-pulse rounded bg-muted" />
          <div className="h-6 w-40 animate-pulse rounded-full bg-muted" />
          <div className="h-6 w-40 animate-pulse rounded-full bg-muted" />
        </div>
      ),
      actions: (
<<<<<<< HEAD
        <div className="flex flex-wrap gap-2" data-testid="kits.detail.actions.wrapper">
          <div data-testid="kits.detail.actions.order-stock.wrapper">
            <Button
              variant="default"
              disabled
              data-testid="kits.detail.actions.order-stock"
            >
              Order Stock
            </Button>
          </div>
          <div className="inline-flex" data-testid="kits.detail.actions.edit.wrapper">
            <Button
              variant="outline"
              disabled
              data-testid="kits.detail.actions.edit"
              aria-disabled="true"
            >
              Edit Kit
            </Button>
          </div>
=======
        <div
          className="inline-flex flex-wrap gap-2"
          data-testid="kits.detail.actions.edit.wrapper"
        >
          <Button
            variant="secondary"
            disabled
            data-testid="kits.detail.actions.create-pick-list"
            aria-disabled="true"
          >
            Create Pick List
          </Button>
          <Button
            variant="outline"
            disabled
            data-testid="kits.detail.actions.edit"
            aria-disabled="true"
          >
            Edit Kit
          </Button>
>>>>>>> f3569e4e
        </div>
      ),
    };
  }

  if (!kit) {
    return {
      breadcrumbs: (
        <div className="flex items-center gap-2 text-sm text-muted-foreground">
          <Link to="/kits" search={{ status: overviewStatus, ...(overviewSearch ? { search: overviewSearch } : {}) }} className="hover:text-foreground">
            Kits
          </Link>
          <span>/</span>
          <span>Not found</span>
        </div>
      ),
      title: <span data-testid="kits.detail.header.name">Kit not found</span>,
      description: (
        <p className="text-sm text-muted-foreground">
          The requested kit could not be located.
        </p>
      ),
    };
  }

  const searchState = overviewSearch ? { search: overviewSearch, status: overviewStatus } : { status: overviewStatus };
  const statusLabel = STATUS_LABEL[kit.status];
  const statusBadgeClassName = STATUS_BADGE_CLASSNAME[kit.status];
  const sortedShoppingLinks = sortShoppingLinks(kit.shoppingListLinks);
  const sortedPickLists = sortPickLists(kit.pickLists);
  const hasLinkedWork = sortedShoppingLinks.length > 0 || sortedPickLists.length > 0;
  const isArchived = kit.status === 'archived';
  const effectiveCanOrderStock =
    typeof canOrderStock === 'boolean'
      ? canOrderStock
      : kit.status === 'active' && kit.contents.length > 0;
  const hasKitContents = kit.contents.length > 0;
  const orderButtonDisabled = !effectiveCanOrderStock || !onOrderStock;
  let orderButtonTitle: string | undefined;
  if (kit.status !== 'active') {
    orderButtonTitle = 'Archived kits cannot order stock';
  } else if (!hasKitContents) {
    orderButtonTitle = 'Add parts to the kit before ordering stock';
  }
  if (!onOrderStock) {
    orderButtonTitle = orderButtonTitle ?? 'Order stock is not available for this kit';
  }
  const canUnlink =
    Boolean(onUnlinkShoppingList) && (canUnlinkShoppingList ?? !isArchived);

  return {
    breadcrumbs: (
      <div className="flex items-center gap-2 text-sm text-muted-foreground" data-testid="kits.detail.breadcrumbs">
        <Link to="/kits" search={searchState} className="hover:text-foreground">
          Kits
        </Link>
        <span>/</span>
        <span className="text-foreground" data-testid="kits.detail.breadcrumbs.current">
          {kit.name}
        </span>
      </div>
    ),
    title: (
      <span data-testid="kits.detail.header.name">
        {kit.name}
      </span>
    ),
    titleMetadata: (
      <div className="flex flex-wrap items-center gap-2">
        <Badge
          variant="outline"
          className={cn('capitalize', statusBadgeClassName)}
          data-testid="kits.detail.header.status"
        >
          {statusLabel}
        </Badge>
        <Badge
          variant="outline"
          className="bg-slate-100 text-slate-700"
          title="Target quantity to maintain in stock"
          data-testid="kits.detail.badge.build-target"
        >
          Build target {kit.buildTarget}
        </Badge>
      </div>
    ),
    description: kit.description ? (
      <p className="max-w-2xl text-sm text-muted-foreground" data-testid="kits.detail.header.description">
        {kit.description}
      </p>
    ) : null,
    metadataRow: (
      <div className="flex flex-wrap items-center gap-2" data-testid="kits.detail.header.badges">
        {hasLinkedWork ? (
          <div className="flex flex-wrap gap-2" data-testid="kits.detail.links">
            {sortedShoppingLinks.map((link) => {
              const unlinkBusy = unlinkingLinkId === link.id;
              const unlinkBlocked = unlinkingLinkId !== null && unlinkingLinkId !== link.id;
              const unlinkTooltip = unlinkBusy
                ? 'Unlink in progress'
                : unlinkBlocked
                  ? 'Finish the in-progress unlink before removing another link'
                  : 'Remove shopping list link';
              const unlinkProps = canUnlink
                ? {
                    onUnlink: () => onUnlinkShoppingList?.(link),
                    unlinkDisabled: unlinkBlocked || unlinkBusy,
                    unlinkLoading: unlinkBusy,
                    unlinkTestId: `kits.detail.links.shopping.unlink.${link.shoppingListId}`,
                    unlinkTooltip,
                    unlinkLabel: 'Unlink shopping list',
                  }
                : {};

              return (
                <ShoppingListLinkChip
                  key={link.id}
                  listId={link.shoppingListId}
                  name={link.name}
                  status={link.status}
                  testId={`kits.detail.links.shopping.${link.shoppingListId}`}
                  {...unlinkProps}
                />
              );
            })}
            {sortedPickLists.map((pickList) => (
              <PickListLinkChip
                key={pickList.id}
                pickListId={pickList.id}
                label={formatPickListLabel(pickList)}
                status={pickList.status}
                kitId={kit.id}
                kitStatus={overviewStatus}
                kitSearch={overviewSearch}
                testId={`kits.detail.links.pick-lists.${pickList.id}`}
              />
            ))}
          </div>
        ) : (
          <p className="text-sm text-muted-foreground" data-testid="kits.detail.links.empty">
            This kit is not linked to any shopping lists or pick lists yet.
          </p>
        )}
      </div>
    ),
    actions: (
<<<<<<< HEAD
      <div className="flex flex-wrap gap-2" data-testid="kits.detail.actions.wrapper">
        <div data-testid="kits.detail.actions.order-stock.wrapper">
=======
      <div
        className="inline-flex flex-wrap gap-2"
        data-testid="kits.detail.actions.edit.wrapper"
      >
        <Button
          variant="secondary"
          onClick={onCreatePickList}
          data-testid="kits.detail.actions.create-pick-list"
          disabled={isArchived || !onCreatePickList}
          title={isArchived ? 'Archived kits cannot create pick lists' : undefined}
        >
          Create Pick List
        </Button>
        {isArchived ? (
          <ArchivedEditTooltip />
        ) : (
>>>>>>> f3569e4e
          <Button
            variant="default"
            onClick={orderButtonDisabled ? undefined : onOrderStock}
            disabled={orderButtonDisabled}
            data-testid="kits.detail.actions.order-stock"
            title={orderButtonDisabled ? orderButtonTitle : undefined}
          >
            Order Stock
          </Button>
        </div>
        <div className="inline-flex" data-testid="kits.detail.actions.edit.wrapper">
          {isArchived ? (
            <ArchivedEditTooltip />
          ) : (
            <Button
              variant="outline"
              onClick={onEditMetadata}
              data-testid="kits.detail.actions.edit"
              disabled={!onEditMetadata}
            >
              Edit Kit
            </Button>
          )}
        </div>
      </div>
    ),
  };
}

function sortShoppingLinks(links: KitShoppingListLink[]): KitShoppingListLink[] {
  return [...links].sort((a, b) => {
    const statusOrderA = SHOPPING_STATUS_ORDER[a.status] ?? Number.MAX_SAFE_INTEGER;
    const statusOrderB = SHOPPING_STATUS_ORDER[b.status] ?? Number.MAX_SAFE_INTEGER;
    if (statusOrderA !== statusOrderB) {
      return statusOrderA - statusOrderB;
    }
    return a.name.localeCompare(b.name);
  });
}

function sortPickLists(pickLists: KitPickListSummary[]): KitPickListSummary[] {
  return [...pickLists].sort((a, b) => {
    const statusOrderA = PICK_LIST_STATUS_ORDER[a.status] ?? Number.MAX_SAFE_INTEGER;
    const statusOrderB = PICK_LIST_STATUS_ORDER[b.status] ?? Number.MAX_SAFE_INTEGER;
    if (statusOrderA !== statusOrderB) {
      return statusOrderA - statusOrderB;
    }
    return a.id - b.id;
  });
}

function formatPickListLabel(pickList: KitPickListSummary): string {
  return `Pick list #${pickList.id}`;
}

function ArchivedEditTooltip() {
  const tooltipId = 'kits-detail-edit-tooltip';

  return (
    <div
      className="group relative inline-flex cursor-not-allowed"
      tabIndex={0}
      aria-describedby={tooltipId}
      data-testid="kits.detail.actions.edit.disabled-wrapper"
    >
      <Button
        variant="outline"
        disabled
        data-testid="kits.detail.actions.edit"
        aria-disabled="true"
        className="pointer-events-none"
      >
        Edit Kit
      </Button>
      <div
        id={tooltipId}
        role="tooltip"
        className="pointer-events-none absolute left-1/2 top-full z-50 mt-2 hidden w-64 -translate-x-1/2 rounded-md border border-border bg-background p-2 text-xs text-muted-foreground shadow-lg group-hover:block group-focus-visible:block"
        data-testid="kits.detail.actions.edit.tooltip"
      >
        Archived kits are read-only. Unarchive the kit to edit metadata or BOM contents.
      </div>
    </div>
  );
}<|MERGE_RESOLUTION|>--- conflicted
+++ resolved
@@ -23,15 +23,12 @@
   overviewStatus: KitStatus;
   overviewSearch?: string;
   onEditMetadata?: () => void;
-<<<<<<< HEAD
   onOrderStock?: () => void;
   canOrderStock?: boolean;
   onUnlinkShoppingList?: (link: KitShoppingListLink) => void;
   canUnlinkShoppingList?: boolean;
   unlinkingLinkId?: number | null;
-=======
   onCreatePickList?: () => void;
->>>>>>> f3569e4e
 }
 
 const STATUS_LABEL: Record<KitStatus, string> = {
@@ -65,15 +62,12 @@
     overviewStatus,
     overviewSearch,
     onEditMetadata,
-<<<<<<< HEAD
     onOrderStock,
     canOrderStock,
     onUnlinkShoppingList,
     canUnlinkShoppingList,
     unlinkingLinkId,
-=======
     onCreatePickList,
->>>>>>> f3569e4e
   } = options;
 
   if (isLoading) {
@@ -84,7 +78,7 @@
             Kits
           </Link>
           <span>/</span>
-          <span>Loading…</span>
+          <span>Loading...</span>
         </div>
       ),
       title: <div className="h-8 w-64 animate-pulse rounded bg-muted" />,
@@ -102,8 +96,15 @@
         </div>
       ),
       actions: (
-<<<<<<< HEAD
         <div className="flex flex-wrap gap-2" data-testid="kits.detail.actions.wrapper">
+          <Button
+            variant="secondary"
+            disabled
+            data-testid="kits.detail.actions.create-pick-list"
+            aria-disabled="true"
+          >
+            Create Pick List
+          </Button>
           <div data-testid="kits.detail.actions.order-stock.wrapper">
             <Button
               variant="default"
@@ -123,28 +124,6 @@
               Edit Kit
             </Button>
           </div>
-=======
-        <div
-          className="inline-flex flex-wrap gap-2"
-          data-testid="kits.detail.actions.edit.wrapper"
-        >
-          <Button
-            variant="secondary"
-            disabled
-            data-testid="kits.detail.actions.create-pick-list"
-            aria-disabled="true"
-          >
-            Create Pick List
-          </Button>
-          <Button
-            variant="outline"
-            disabled
-            data-testid="kits.detail.actions.edit"
-            aria-disabled="true"
-          >
-            Edit Kit
-          </Button>
->>>>>>> f3569e4e
         </div>
       ),
     };
@@ -194,6 +173,7 @@
   }
   const canUnlink =
     Boolean(onUnlinkShoppingList) && (canUnlinkShoppingList ?? !isArchived);
+  const createPickListDisabled = isArchived || !onCreatePickList;
 
   return {
     breadcrumbs: (
@@ -291,27 +271,17 @@
       </div>
     ),
     actions: (
-<<<<<<< HEAD
       <div className="flex flex-wrap gap-2" data-testid="kits.detail.actions.wrapper">
-        <div data-testid="kits.detail.actions.order-stock.wrapper">
-=======
-      <div
-        className="inline-flex flex-wrap gap-2"
-        data-testid="kits.detail.actions.edit.wrapper"
-      >
         <Button
           variant="secondary"
-          onClick={onCreatePickList}
+          onClick={createPickListDisabled ? undefined : onCreatePickList}
           data-testid="kits.detail.actions.create-pick-list"
-          disabled={isArchived || !onCreatePickList}
+          disabled={createPickListDisabled}
           title={isArchived ? 'Archived kits cannot create pick lists' : undefined}
         >
           Create Pick List
         </Button>
-        {isArchived ? (
-          <ArchivedEditTooltip />
-        ) : (
->>>>>>> f3569e4e
+        <div data-testid="kits.detail.actions.order-stock.wrapper">
           <Button
             variant="default"
             onClick={orderButtonDisabled ? undefined : onOrderStock}
