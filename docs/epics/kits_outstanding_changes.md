--- conflicted
+++ resolved
@@ -8,14 +8,11 @@
   - Very large toast texts move the close button out of the toast. Specifically this text:
 
     [{"type":"greater_than_equal","loc":["build_target"],"msg":"Input should be greater than or equal to 1","input":0,"url":"https://errors.pydantic.dev/2.11/v/greater_than_equal"}]
-<<<<<<< HEAD
   - Toasts still not always auto close. Sometimes they do, but regularly I see toasts stay open indefinitely.
-=======
   - Visualization of badges and link chips differ per page. This applies to kit, pick list, shopping list and part detail views. I want these to look the same. Firstly, link chips needs to move out of the header. I like where they are in the part detail view. Second, I only want the key and status badge next to the title. All attribute badges (Build target e.g.) need to go below the title in the detail-screen.metadata affordance. I also want them to look the same, so all of them are badges, with a color, formatted as "<key>: <value>".
   - All action bars in all DetailScreenLayout usages need to be reviewed. I don't ever want the buttons to wrap. All wrapper divs seem to have the class flex-wrap. If I remove that, the labels of the buttons wrap. Neither the buttons nor the labels on the buttons must wrap.
   - The bottom rounded corners of the tables on the pick list detail view and the kit detail view are not visible. This doesn't happen on the shopping list. It's caused I believe by the "bg-background" class on the row. I get the feeling the reason for the classes is to draw divider lines. The pick list however uses the "divide-y divide-border/70" classes for this. If I remove the bg-background there the issue goes away.
   - There are a number of wrappers around Badge. They basically all just manage formatting of the badge. This should be abstracted into a reusable component. Examples are: DetailBadge in src/components/pick-lists/pick-list-detail.tsx, SummaryBadge in src/components/kits/kit-detail.tsx, GroupSummaryBadge in src/components/pick-lists/pick-list-lines.tsx. I would prefer a few helper components next to the Badge component in src/components/ui, or extension to the Badge component to support these use cases.
->>>>>>> f3569e4e
 - Kits list view:
   - Archive button must not be on the card. It needs to be a button in the detail screen.
   - The kit list screen does multiple queries for the shopping list and it icons instead of a batch query like the part list screen does.
